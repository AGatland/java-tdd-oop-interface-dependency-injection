--- conflicted
+++ resolved
@@ -6,13 +6,8 @@
 ## Set up instructions
 - Fork this repository and clone the forked version to your machine
 - Open the root directory of the project in IntelliJ
-<<<<<<< HEAD
 - Implement the requirements listed in comments in the `./src/main/java/com.booleanuk/core/Exercise.java` file
 - When ready to test your solution, open the `./src/test/java/com.booleanuk/core/ExerciseTest.java` file and click a "Run Test" button. You can either run the entire test suite via figure 1 in the screenshot below, or run a specific test via figure 2.
-=======
-- Implement the requirements listed in comments in the `./src/main/java/com.booleanuk/Exercise.java` file
-- When ready to test your solution, open the `./src/test/java/com.booleanuk/ExerciseTest.java` file and click a "Run Test" button. You can either run the entire test suite via figure 1 in the screenshot below, or run a specific test via figure 2.
->>>>>>> 9b9e7c4a
 
 ![](./assets/run-a-test.PNG)
 
@@ -26,10 +21,6 @@
 
 At the top, we see `expected: <32> but was: <33>`. This means the test expected the value to be 32, but the value the student provided was 33. We can see this in the code snippets at the top of the screenshot.
 
-<<<<<<< HEAD
 In the stack trace itself, we see this line: `at app//com.booleanuk.core.ExerciseTest.shouldBeAged32(ExerciseTest.java:20)`. This is helpful! This tells us the exact line in the ExerciseTest.java file (line 20) where the failure happened, as well as the method name (shouldBeAged32), helping us to identify where the issue began. This is the kind of thing you need to look for; a relevant file name, method name, class name and line number to give you a good starting point for debugging.
-=======
-In the stack trace itself, we see this line: `at app//com.booleanuk.ExerciseTest.shouldBeAged32(ExerciseTest.java:20)`. This is helpful! This tells us the exact line in the ExerciseTest.java file (line 20) where the failure happened, as well as the method name (shouldBeAged32), helping us to identify where the issue began. This is the kind of thing you need to look for; a relevant file name, method name, class name and line number to give you a good starting point for debugging.
->>>>>>> 9b9e7c4a
 
 ![](./assets/test-failure.PNG)